// ============================================================================
// serial_interface.cpp - Serial command interface implementation
// ============================================================================

#include "serial_interface.h"

// External references to shared data
extern MotorPosition motorPos;
extern TargetPosition targetPos;
extern TrackerState trackerState;
extern char tleLine1[70];
extern char tleLine2[70];
extern char satelliteName[25];
extern volatile bool tleUpdatePending;
extern char wifiSSID[32];
extern char wifiPassword[64];
extern bool wifiConfigured;
void setLEDMode(LEDMode mode);
extern LEDMode getLEDMode();

// Command buffer
static char cmdBuffer[SERIAL_BUFFER_SIZE];
static uint8_t cmdBufferPos = 0;

// Mode flags
static bool streamingGPS = false;
static unsigned long streamStartTime = 0;
static unsigned long streamDuration = 0;

// ============================================================================
// INTERNAL FUNCTIONS
// ============================================================================

// Parse command line into command and arguments
static bool parseCommand(const char* input, SerialCommand* cmd) {
  memset(cmd, 0, sizeof(SerialCommand));
  
  // Find first space or end of string
  const char* space = strchr(input, ' ');
  
  if (space) {
    // Command with arguments
    size_t cmdLen = space - input;
    if (cmdLen >= sizeof(cmd->command)) cmdLen = sizeof(cmd->command) - 1;
    
    strncpy(cmd->command, input, cmdLen);
    cmd->command[cmdLen] = '\0';
    
    // Skip leading spaces in arguments
    space++;
    while (*space == ' ') space++;
    
    strncpy(cmd->args, space, sizeof(cmd->args) - 1);
    cmd->args[sizeof(cmd->args) - 1] = '\0';
  } else {
    // Command without arguments
    strncpy(cmd->command, input, sizeof(cmd->command) - 1);
    cmd->command[sizeof(cmd->command) - 1] = '\0';
  }
  
  return true;
}

// Convert string to uppercase
static void toUpperCase(char* str) {
  while (*str) {
    *str = toupper(*str);
    str++;
  }
}

// Check if strings match (case insensitive)
static bool commandMatches(const char* cmd, const char* match) {
  char temp[32];
  strncpy(temp, cmd, sizeof(temp) - 1);
  temp[sizeof(temp) - 1] = '\0';
  toUpperCase(temp);
  return strcmp(temp, match) == 0;
}

// ============================================================================
// COMMAND HANDLERS
// ============================================================================

static void handleHelpCommand() {
  Serial.println(F("\n=== AVAILABLE COMMANDS ==="));
  Serial.println();
  
  Serial.println(F("System Status:"));
  Serial.println(F("  STATUS       - Full system status"));
  Serial.println(F("  GPS          - GPS status and data"));
  Serial.println(F("  COMPASS      - Compass status and heading"));
  Serial.println(F("  JOYSTICK     - Joystick status and values"));
  Serial.println(F("  MOTORS       - Motor positions and status"));
  Serial.println(F("  WIFI         - WiFi status"));
  Serial.println(F("  STORAGE      - Storage info"));
  Serial.println();
  
  Serial.println(F("WiFi Configuration:"));
  Serial.println(F("  SETWIFI <ssid> <password>  - Set WiFi credentials"));
  Serial.println(F("  Example: SETWIFI MyNetwork MyPassword123"));
  Serial.println();
  
  Serial.println(F("Calibration:"));
  Serial.println(F("  CALCMP       - Start compass calibration"));
  Serial.println(F("  CALSTOP      - Stop compass calibration"));
  Serial.println(F("  CALJOY       - Start joystick calibration"));
  Serial.println(F("  CALJOYSTOP   - Stop joystick calibration"));
  Serial.println();
  
  Serial.println(F("Configuration:"));
  Serial.println(F("  SAVE         - Save config to storage"));
  Serial.println(F("  LOAD         - Load config from storage"));
  Serial.println(F("  ERASE        - Erase stored config"));
  Serial.println();
  
  Serial.println(F("Control:"));
  Serial.println(F("  HOME         - Home all axes"));
  Serial.println(F("  STOP         - Stop tracking"));
  Serial.println(F("  ESTOP        - Emergency stop"));
  Serial.println(F("  RESET        - Reset emergency stop"));
  Serial.println(F("  GOTO <az> <el>  - Move to position (deg)"));
  Serial.println(F("  Example: GOTO 180 45"));
  Serial.println();
  
  Serial.println(F("TLE Management:"));
  Serial.println(F("  SHOWTLE      - Display current TLE"));
  Serial.println(F("  SETTLE <name>  - Enter TLE (next 2 lines)"));
  Serial.println(F("  Example: SETTLE ISS"));
  Serial.println(F("           1 25544U 98067A   ...(line 1)"));
  Serial.println(F("           2 25544  51.6416 ...(line 2)"));
  Serial.println();
  
  Serial.println(F("Diagnostics:"));
  Serial.println(F("  RAWCMP <n>   - Print n compass readings"));
  Serial.println(F("  RAWJOY <n>   - Print n joystick readings"));
  Serial.println(F("  ENCODER      - Print encoder counts"));
  Serial.println(F("  STREAM <sec> - Stream GPS data for n seconds"));
  Serial.println();
  
  Serial.println(F("Other:"));
  Serial.println(F("  HELP         - This help message"));
  Serial.println(F("  BANNER       - System banner"));
  Serial.println();
}

static void handleStatusCommand() {
  printSystemStatus();
}

static void handleGPSCommand() {
  printGPSStatus();
}

static void handleCompassCommand() {
  printCompassStatus();
}

static void handleJoystickCommand() {
  printJoystickStatus();
}

static void handleMotorsCommand() {
  printMotorStatus();
}

static void handleWiFiCommand() {
  printWiFiStatus();
}

static void handleStorageCommand() {
  printStorageStatus();
}

static void handleSetWiFiCommand(const char* args) {
  // Parse SSID and password from arguments
  char ssid[32] = "";
  char password[64] = "";
  
  // Find first space (separates SSID from password)
  const char* space = strchr(args, ' ');
  
  if (!space) {
    Serial.println(F("ERROR: Usage: SETWIFI <ssid> <password>"));
    return;
  }
  
  size_t ssidLen = space - args;
  if (ssidLen >= sizeof(ssid)) ssidLen = sizeof(ssid) - 1;
  
  strncpy(ssid, args, ssidLen);
  ssid[ssidLen] = '\0';
  
  // Skip spaces
  space++;
  while (*space == ' ') space++;
  
  strncpy(password, space, sizeof(password) - 1);
  password[sizeof(password) - 1] = '\0';
  
  if (strlen(ssid) == 0 || strlen(password) == 0) {
    Serial.println(F("ERROR: SSID and password cannot be empty"));
    return;
  }
  
  setWiFiCredentials(ssid, password);
  Serial.println(F("WiFi credentials updated"));
  Serial.println(F("Use SAVE to persist, or restart to apply"));
}

static void handleSaveCommand() {
  saveConfiguration();
}

static void handleLoadCommand() {
  loadConfiguration();
}

static void handleEraseCommand() {
  Serial.println(F("WARNING: This will erase all stored configuration!"));
  Serial.println(F("Type 'YES' to confirm:"));
  
  unsigned long timeout = millis() + 10000; // 10 second timeout
  String response = "";
  
  while (millis() < timeout) {
    if (Serial.available()) {
      char c = Serial.read();
      if (c == '\n' || c == '\r') {
        break;
      }
      response += c;
    }
  }
  
  response.trim();
  if (response.equalsIgnoreCase("YES")) {
    eraseConfiguration();
    Serial.println(F("Configuration erased"));
  } else {
    Serial.println(F("Cancelled"));
  }
}

static void handleCalCmpCommand() {
  beginCompassCalibration();
}

static void handleCalStopCommand() {
  endCompassCalibration();
}

static void handleCalJoyCommand() {
  beginJoystickCalibration();
}

static void handleCalJoyStopCommand() {
  stopJoystickCalibration();
}

static void handleHomeCommand() {
  Serial.println(F("Homing axes..."));
  beginHomeAxes();
}

static void handleStopCommand() {
  Serial.println(F("Stopping tracking..."));
  endTracking();
}

static void handleEStopCommand() {
  Serial.println(F("EMERGENCY STOP ACTIVATED"));
  beginEmergencyStop();
}

static void handleResetCommand() {
  Serial.println(F("Resetting emergency stop..."));
  beginResetEmergencyStop();
}

static void handleGotoCommand(const char* args) {
  float az, el;
  
  if (sscanf(args, "%f %f", &az, &el) != 2) {
    Serial.println(F("ERROR: Usage: GOTO <azimuth> <elevation>"));
    Serial.println(F("Example: GOTO 180 45"));
    return;
  }
  
  if (az < 0 || az >= 360) {
    Serial.println(F("ERROR: Azimuth must be 0-359.99"));
    return;
  }
  
  if (el < MIN_ELEVATION || el > MAX_ELEVATION) {
    Serial.printf("ERROR: Elevation must be %.1f-%.1f\n", MIN_ELEVATION, MAX_ELEVATION);
    return;
  }
  
  setManualPosition(az, el);
  Serial.printf("Moving to Az=%.2f El=%.2f\n", az, el);
}

static void handleShowTLECommand() {
  printTLE();
}

static void handleSetTLECommand(const char* args) {
  if (strlen(args) == 0) {
    Serial.println(F("ERROR: Usage: SETTLE <satellite name>"));
    Serial.println(F("Then enter TLE line 1 and line 2"));
    return;
  }
  
  char name[25];
  strncpy(name, args, sizeof(name) - 1);
  name[sizeof(name) - 1] = '\0';
  
  Serial.println(F("Enter TLE Line 1:"));
  
  // Wait for line 1
  unsigned long timeout = millis() + 30000;
  String line1 = "";
  while (millis() < timeout && line1.length() == 0) {
    if (Serial.available()) {
      line1 = Serial.readStringUntil('\n');
      line1.trim();
    }
  }
  
  if (line1.length() != 69) {
    Serial.println(F("ERROR: TLE line 1 must be exactly 69 characters"));
    return;
  }
  
  Serial.println(F("Enter TLE Line 2:"));
  
  // Wait for line 2
  timeout = millis() + 30000;
  String line2 = "";
  while (millis() < timeout && line2.length() == 0) {
    if (Serial.available()) {
      line2 = Serial.readStringUntil('\n');
      line2.trim();
    }
  }
  
  if (line2.length() != 69) {
    Serial.println(F("ERROR: TLE line 2 must be exactly 69 characters"));
    return;
  }
  
  if (line1[0] != '1' || line2[0] != '2') {
    Serial.println(F("ERROR: Invalid TLE format"));
    return;
  }
  
  setTLE(name, line1.c_str(), line2.c_str());
  Serial.println(F("TLE updated"));
}

static void handleRawCmpCommand(const char* args) {
  int samples = 10;
  if (strlen(args) > 0) {
    samples = atoi(args);
  }
  samples = constrain(samples, 1, 1000);
  
  printRawCompassData(samples);
}

static void handleRawJoyCommand(const char* args) {
  int samples = 10;
  if (strlen(args) > 0) {
    samples = atoi(args);
  }
  samples = constrain(samples, 1, 1000);
  
  printRawJoystickData(samples);
}

static void handleEncoderCommand() {
  printEncoderCounts();
}

static void handleStreamCommand(const char* args) {
  unsigned long duration = 10; // Default 10 seconds
  if (strlen(args) > 0) {
    duration = atoi(args);
  }
  duration = constrain(duration, 1, 300); // Max 5 minutes
  
  streamGPSData(duration);
}

// Process a complete command
static void processCommand(const char* input) {
  SerialCommand cmd;
  if (!parseCommand(input, &cmd)) {
    return;
  }
  
  // Convert command to uppercase for comparison
  toUpperCase(cmd.command);
  
  // Dispatch to appropriate handler
  if (commandMatches(cmd.command, "HELP") || commandMatches(cmd.command, "?")) {
    handleHelpCommand();
  }
  else if (commandMatches(cmd.command, "BANNER")) {
    printBanner();
  }
  else if (commandMatches(cmd.command, "STATUS")) {
    handleStatusCommand();
  }
  else if (commandMatches(cmd.command, "GPS")) {
    handleGPSCommand();
  }
  else if (commandMatches(cmd.command, "COMPASS")) {
    handleCompassCommand();
  }
  else if (commandMatches(cmd.command, "JOYSTICK")) {
    handleJoystickCommand();
  }
  else if (commandMatches(cmd.command, "MOTORS")) {
    handleMotorsCommand();
  }
  else if (commandMatches(cmd.command, "WIFI")) {
    handleWiFiCommand();
  }
  else if (commandMatches(cmd.command, "STORAGE")) {
    handleStorageCommand();
  }
  else if (commandMatches(cmd.command, "SETWIFI")) {
    handleSetWiFiCommand(cmd.args);
  }
  else if (commandMatches(cmd.command, "SAVE")) {
    handleSaveCommand();
  }
  else if (commandMatches(cmd.command, "LOAD")) {
    handleLoadCommand();
  }
  else if (commandMatches(cmd.command, "ERASE")) {
    handleEraseCommand();
  }
  else if (commandMatches(cmd.command, "CALCMP")) {
    handleCalCmpCommand();
  }
  else if (commandMatches(cmd.command, "CALSTOP")) {
    handleCalStopCommand();
  }
  else if (commandMatches(cmd.command, "CALJOY")) {
    handleCalJoyCommand();
  }
  else if (commandMatches(cmd.command, "CALJOYSTOP")) {
    handleCalJoyStopCommand();
  }
  else if (commandMatches(cmd.command, "HOME")) {
    handleHomeCommand();
  }
  else if (commandMatches(cmd.command, "STOP")) {
    handleStopCommand();
  }
  else if (commandMatches(cmd.command, "ESTOP")) {
    handleEStopCommand();
  }
  else if (commandMatches(cmd.command, "RESET")) {
    handleResetCommand();
  }
  else if (commandMatches(cmd.command, "GOTO")) {
    handleGotoCommand(cmd.args);
  }
  else if (commandMatches(cmd.command, "SHOWTLE")) {
    handleShowTLECommand();
  }
  else if (commandMatches(cmd.command, "SETTLE")) {
    handleSetTLECommand(cmd.args);
  }
  else if (commandMatches(cmd.command, "RAWCMP")) {
    handleRawCmpCommand(cmd.args);
  }
  else if (commandMatches(cmd.command, "RAWJOY")) {
    handleRawJoyCommand(cmd.args);
  }
  else if (commandMatches(cmd.command, "ENCODER")) {
    handleEncoderCommand();
  }
  else if (commandMatches(cmd.command, "STREAM")) {
    handleStreamCommand(cmd.args);
  }
  else if (commandMatches(cmd.command, "LEDTEST")) {
    handleLedTest();
  }
  else if (commandMatches(cmd.command, "LEDMODE")) {
<<<<<<< HEAD
    if (strlen(cmd.args) > 0) {
      int mode = atoi(cmd.args);
      handleLedMode(mode);
    }
    
  }
  else if (commandMatches(cmd.command, "LEDINFO")) {
    handleLedPrintInfo();
=======
    handleLedMode(cmd.args);
  }
  else if (commandMatches(cmd.command, "LEDINFO")) {
    handleLedInfo();
>>>>>>> 29451d9c
  }
  else {
    Serial.print(F("Unknown command: "));
    Serial.println(cmd.command);
    Serial.println(F("Type HELP for available commands"));
  }
}

// ============================================================================
// PUBLIC API IMPLEMENTATION
// ============================================================================

void initSerialInterface() {
  Serial.println(F("\n=== Serial Interface Initialized ==="));
  Serial.println(F("Type HELP for available commands"));
  Serial.println();
  
  cmdBufferPos = 0;
  memset(cmdBuffer, 0, sizeof(cmdBuffer));
}

void updateSerialInterface() {
  // Handle GPS streaming mode
  if (streamingGPS) {
    if (millis() - streamStartTime >= streamDuration) {
      streamingGPS = false;
      Serial.println(F("\n=== GPS Stream Complete ==="));
    }
    return;
  }
  
  // Check for incoming data
  while (Serial.available() > 0) {
    char c = Serial.read();
    
    // Handle newline/carriage return
    if (c == '\n' || c == '\r') {
      // Ignore empty lines
      if (cmdBufferPos == 0) {
        continue;
      }
      
      // Echo newline
      Serial.println();
      
      // Null terminate
      cmdBuffer[cmdBufferPos] = '\0';
      
      // Process command
      processCommand(cmdBuffer);
      
      // Reset buffer
      cmdBufferPos = 0;
      memset(cmdBuffer, 0, sizeof(cmdBuffer));
      
      // Print prompt
      Serial.print(F("> "));
    }
    else if (c == '\b' || c == 127) {
      // Backspace
      if (cmdBufferPos > 0) {
        cmdBufferPos--;
        cmdBuffer[cmdBufferPos] = '\0';
        // Echo backspace
        Serial.print("\b \b");
      }
    }
    else if (c >= 32 && c <= 126) {
      // Printable character
      if (cmdBufferPos < SERIAL_BUFFER_SIZE - 1) {
        cmdBuffer[cmdBufferPos++] = c;
        // Echo character
        Serial.print(c);
      }
    }
  }
}

void printBanner() {
  Serial.println(F("\n"));
   Serial.println(F("\n\n"));
  Serial.println(F("╔═════════════════════════════════════╗"));
  Serial.println(F("║   RP2350 Satellite Tracker System   ║"));
  Serial.printf (  "║    build: %s - %s    ║\r\n", __DATE__, __TIME__); // Mmm dd yyyy - hh:mm:ss (22 characters)
  Serial.println(F("╚═════════════════════════════════════╝"));
  Serial.println();
}

void printHelp() {
  handleHelpCommand();
}

void printSystemStatus() {
  Serial.println(F("\n=== SYSTEM STATUS ==="));
  Serial.println();
  
  // GPS Status
  Serial.print(F("GPS:          "));
  Serial.println(trackerState.gpsValid ? F("VALID") : F("NO FIX"));
  
  if (trackerState.gpsValid) {
    Serial.printf("  Location:   %.6f, %.6f\n", trackerState.latitude, trackerState.longitude);
    Serial.printf("  Altitude:   %.1f m\n", trackerState.altitude);
    Serial.printf("  Time (UTC): %04d-%02d-%02d %02d:%02d:%02d\n",
                  trackerState.gpsYear, trackerState.gpsMonth, trackerState.gpsDay,
                  trackerState.gpsHour, trackerState.gpsMinute, trackerState.gpsSecond);
  }
  
  // Tracking Status
  Serial.println();
  Serial.print(F("TLE Loaded:   "));
  Serial.println(trackerState.tleValid ? F("YES") : F("NO"));
  
  if (trackerState.tleValid) {
    Serial.print(F("  Satellite:  "));
    Serial.println(satelliteName);
  }
  
  Serial.print(F("Tracking:     "));
  Serial.println(trackerState.tracking ? F("ACTIVE") : F("IDLE"));
  
  // Motor Positions
  Serial.println();
  float currentEl = motorPos.elevation * DEGREES_PER_PULSE;
  float currentAz = motorPos.azimuth * DEGREES_PER_PULSE;
  while (currentAz < 0) currentAz += 360.0;
  while (currentAz >= 360) currentAz -= 360.0;
  
  Serial.printf("Current Pos:  Az=%.2f° El=%.2f°\n", currentAz, currentEl);
  Serial.printf("Target Pos:   Az=%.2f° El=%.2f°\n", targetPos.azimuth, targetPos.elevation);
  
  // Emergency Stop
  Serial.println();
  Serial.print(F("E-Stop:       "));
  Serial.println(isEmergencyStop() ? F("ACTIVE") : F("OK"));
  
  // WiFi Status
  Serial.println();
  Serial.print(F("WiFi:         "));
  if (WiFi.status() == WL_CONNECTED) {
    Serial.print(F("CONNECTED ("));
    Serial.print(WiFi.localIP());
    Serial.println(F(")"));
  } else {
    Serial.println(wifiConfigured ? F("CONFIGURED (not connected)") : F("NOT CONFIGURED"));
  }
  
  Serial.println();
}

void printGPSStatus() {
  Serial.println(F("\n=== GPS STATUS ==="));
  Serial.println();
  
  TinyGPSPlus& gps = getGPS();
  
  Serial.print(F("Fix Valid:     "));
  Serial.println(trackerState.gpsValid ? F("YES") : F("NO"));
  
  Serial.print(F("Satellites:    "));
  Serial.println(gps.satellites.isValid() ? gps.satellites.value() : 0);
  
  Serial.print(F("HDOP:          "));
  if (gps.hdop.isValid()) {
    Serial.println(gps.hdop.hdop());
  } else {
    Serial.println(F("N/A"));
  }
  
  if (gps.location.isValid()) {
    Serial.printf("Latitude:      %.6f°\n", gps.location.lat());
    Serial.printf("Longitude:     %.6f°\n", gps.location.lng());
  }
  
  if (gps.altitude.isValid()) {
    Serial.printf("Altitude:      %.1f m\n", gps.altitude.meters());
  }
  
  if (gps.date.isValid() && gps.time.isValid()) {
    Serial.printf("Date/Time:     %04d-%02d-%02d %02d:%02d:%02d UTC\n",
                  gps.date.year(), gps.date.month(), gps.date.day(),
                  gps.time.hour(), gps.time.minute(), gps.time.second());
  }
  
  if (gps.speed.isValid()) {
    Serial.printf("Speed:         %.2f m/s\n", gps.speed.mps());
  }
  
  if (gps.course.isValid()) {
    Serial.printf("Course:        %.2f°\n", gps.course.deg());
  }
  
  Serial.printf("\nCharacters:    %lu\n", gps.charsProcessed());
  Serial.printf("Sentences:     %lu (failed: %lu)\n", 
                gps.sentencesWithFix(), gps.failedChecksum());
  
  Serial.println();
}

void printCompassStatus() {
  Serial.println(F("\n=== COMPASS STATUS ==="));
  Serial.println();
  
  QMC5883LCompass& compass = getCompass();
  compass.read();
  
  Serial.print(F("Calibrating:   "));
  Serial.println(isBackgroundCalibrationActive() ? F("YES") : F("NO"));
  
  if (isBackgroundCalibrationActive()) {
    Serial.printf("Duration:      %lu seconds\n", getCalibrationDuration());
  }
  
  Serial.println();
  Serial.print(F("Raw Values:"));
  Serial.printf("\n  X: %d\n", compass.getX());
  Serial.printf("  Y: %d\n", compass.getY());
  Serial.printf("  Z: %d\n", compass.getZ());
  
  Serial.println();
  float heading = readCompassHeading();
  Serial.printf("Heading:       %.2f°\n", heading);
  
  // Cardinal direction
  const char* direction;
  if (heading < 22.5 || heading >= 337.5) direction = "N";
  else if (heading < 67.5) direction = "NE";
  else if (heading < 112.5) direction = "E";
  else if (heading < 157.5) direction = "SE";
  else if (heading < 202.5) direction = "S";
  else if (heading < 247.5) direction = "SW";
  else if (heading < 292.5) direction = "W";
  else direction = "NW";
  
  Serial.print(F("Direction:     "));
  Serial.println(direction);
  
  Serial.println();
}

void printJoystickStatus() {
  Serial.println(F("\n=== JOYSTICK STATUS ==="));
  Serial.println();
  
  JoystickData joy = getJoystickState();
  JoystickCalibration cal = getJoystickCalibration();
  
  Serial.print(F("Manual Mode:   "));
  Serial.println(isJoystickManualMode() ? F("ACTIVE") : F("INACTIVE"));
  
  Serial.print(F("Calibrating:   "));
  Serial.println(isJoystickCalibrating() ? F("YES") : F("NO"));
  
  Serial.print(F("Centered:      "));
  Serial.println(joy.inDeadband ? F("YES") : F("NO"));
  
  Serial.println();
  Serial.printf("Raw Values:\n");
  Serial.printf("  X: %d (norm: %.3f)\n", joy.x, joy.xNormalized);
  Serial.printf("  Y: %d (norm: %.3f)\n", joy.y, joy.yNormalized);
  //Serial.printf("  Button: %s\n", joy.buttonPressed ? "PRESSED" : "RELEASED");
  
  Serial.println();
  Serial.printf("Calibration:\n");
  Serial.printf("  X: Min=%d Center=%d Max=%d\n", cal.xMin, cal.xCenter, cal.xMax);
  Serial.printf("  Y: Min=%d Center=%d Max=%d\n", cal.yMin, cal.yCenter, cal.yMax);
  Serial.printf("  Deadband: %d%%\n", cal.deadband);
  
  Serial.println();
  Serial.printf("Speed Commands:\n");
  Serial.printf("  Azimuth:   %.3f\n", getJoystickAzimuthSpeed());
  Serial.printf("  Elevation: %.3f\n", getJoystickElevationSpeed());
  
  Serial.println();
}

void printMotorStatus() {
  Serial.println(F("\n=== MOTOR STATUS ==="));
  Serial.println();
  
  float currentEl = motorPos.elevation * DEGREES_PER_PULSE;
  float currentAz = motorPos.azimuth * DEGREES_PER_PULSE;
  while (currentAz < 0) currentAz += 360.0;
  while (currentAz >= 360) currentAz -= 360.0;
  
  Serial.printf("Current Position:\n");
  Serial.printf("  Azimuth:   %.2f° (encoder: %ld)\n", currentAz, motorPos.azimuth);
  Serial.printf("  Elevation: %.2f° (encoder: %ld)\n", currentEl, motorPos.elevation);
  
  Serial.println();
  Serial.printf("Target Position:\n");
  Serial.printf("  Azimuth:   %.2f°\n", targetPos.azimuth);
  Serial.printf("  Elevation: %.2f°\n", targetPos.elevation);
  Serial.printf("  Valid:     %s\n", targetPos.valid ? "YES" : "NO");
  
  Serial.println();
  Serial.printf("Position Error:\n");
  float errorAz = targetPos.azimuth - currentAz;
  if (errorAz > 180) errorAz -= 360;
  if (errorAz < -180) errorAz += 360;
  float errorEl = targetPos.elevation - currentEl;
  Serial.printf("  Azimuth:   %.2f°\n", errorAz);
  Serial.printf("  Elevation: %.2f°\n", errorEl);
  
  Serial.println();
  Serial.printf("Index Found:\n");
  Serial.printf("  Azimuth:   %s\n", motorPos.azimuthIndexFound ? "YES" : "NO");
  Serial.printf("  Elevation: %s\n", motorPos.elevationIndexFound ? "YES" : "NO");
  
  Serial.println();
  Serial.printf("Emergency Stop: %s\n", isEmergencyStop() ? "ACTIVE" : "OK");
  
  Serial.println();
}

void printWiFiStatus() {
  Serial.println(F("\n=== WIFI STATUS ==="));
  Serial.println();
  
  Serial.print(F("Configured:    "));
  Serial.println(wifiConfigured ? F("YES") : F("NO"));
  
  if (wifiConfigured) {
    Serial.print(F("SSID:          "));
    Serial.println(wifiSSID);
    Serial.print(F("Password:      "));
    for (int i = 0; i < strlen(wifiPassword); i++) {
      Serial.print('*');
    }
    Serial.println();
  }
  
  Serial.println();
  Serial.print(F("Connection:    "));
  
  switch (WiFi.status()) {
    case WL_CONNECTED:
      Serial.println(F("CONNECTED"));
      Serial.print(F("IP Address:    "));
      Serial.println(WiFi.localIP());
      Serial.print(F("Signal (RSSI): "));
      Serial.print(WiFi.RSSI());
      Serial.println(F(" dBm"));
      Serial.print(F("Web Access:    http://"));
      Serial.println(WiFi.localIP());
      Serial.println(F("               http://sattracker.local"));
      break;
    case WL_NO_SHIELD:
      Serial.println(F("NO WIFI HARDWARE"));
      break;
    case WL_IDLE_STATUS:
      Serial.println(F("IDLE"));
      break;
    case WL_NO_SSID_AVAIL:
      Serial.println(F("SSID NOT FOUND"));
      break;
    case WL_SCAN_COMPLETED:
      Serial.println(F("SCAN COMPLETE"));
      break;
    case WL_CONNECT_FAILED:
      Serial.println(F("CONNECTION FAILED"));
      break;
    case WL_CONNECTION_LOST:
      Serial.println(F("CONNECTION LOST"));
      break;
    case WL_DISCONNECTED:
      Serial.println(F("DISCONNECTED"));
      break;
    default:
      Serial.println(F("UNKNOWN"));
      break;
  }
  
  Serial.println();
}

void printStorageStatus() {
  Serial.println(F("\n=== STORAGE STATUS ==="));
  Serial.println();
  
  if (!isStorageAvailable()) {
    Serial.println(F("No storage available"));
    Serial.println(F("Configuration will not persist across reboots"));
    Serial.println();
    return;
  }
  
  StorageType type = getStorageType();
  Serial.print(F("Type:          "));
  
  switch (type) {
    case STORAGE_TYPE_W25Q_FLASH:
      Serial.println(F("W25Q SPI Flash"));
      break;
    case STORAGE_TYPE_SD_CARD:
      Serial.println(F("SD Card"));
      break;
    default:
      Serial.println(F("Unknown"));
      break;
  }
  
  printStorageInfo();
}

void setWiFiCredentials(const char* ssid, const char* password) {
  memset(wifiSSID, 0, sizeof(wifiSSID));
  strncpy(wifiSSID, ssid, sizeof(wifiSSID) - 1);
  wifiSSID[sizeof(wifiSSID) - 1] = '\0';
  
  memset(wifiPassword, 0, sizeof(wifiPassword));
  strncpy(wifiPassword, password, sizeof(wifiPassword) - 1);
  wifiPassword[sizeof(wifiPassword) - 1] = '\0';
  
  wifiConfigured = true;
}

void saveConfiguration() {
  Serial.println(F("Saving configuration..."));
  
  if (!isStorageAvailable()) {
    Serial.println(F("ERROR: No storage available"));
    return;
  }
  
  StorageConfig config = {0};
  
  // WiFi credentials
  strncpy(config.wifiSSID, wifiSSID, sizeof(config.wifiSSID) - 1);
  strncpy(config.wifiPassword, wifiPassword, sizeof(config.wifiPassword) - 1);
  config.wifiConfigured = wifiConfigured;
  
  // Compass calibration (if available)
  QMC5883LCompass& compass = getCompass();
  // Note: QMC5883L library doesn't expose calibration values directly
  // This would need to be tracked separately or extracted from the library
  config.compassCalibrated = false; // Placeholder
  
  // Joystick calibration
  JoystickCalibration joyCal = getJoystickCalibration();
  config.joyXMin = joyCal.xMin;
  config.joyXCenter = joyCal.xCenter;
  config.joyXMax = joyCal.xMax;
  config.joyYMin = joyCal.yMin;
  config.joyYCenter = joyCal.yCenter;
  config.joyYMax = joyCal.yMax;
  config.joyDeadband = joyCal.deadband;
  config.joyCalibrated = true;
  
  // TLE data
  strncpy(config.satelliteName, satelliteName, sizeof(config.satelliteName) - 1);
  strncpy(config.tleLine1, tleLine1, sizeof(config.tleLine1) - 1);
  strncpy(config.tleLine2, tleLine2, sizeof(config.tleLine2) - 1);
  config.tleValid = trackerState.tleValid;
  
  if (saveConfig(&config)) {
    Serial.println(F("Configuration saved successfully"));
  } else {
    Serial.println(F("ERROR: Failed to save configuration"));
  }
}

void loadConfiguration() {
  Serial.println(F("Loading configuration..."));
  
  if (!isStorageAvailable()) {
    Serial.println(F("ERROR: No storage available"));
    return;
  }
  
  StorageConfig config = {0};
  
  if (!loadConfig(&config)) {
    Serial.println(F("No saved configuration found"));
    return;
  }
  
  // WiFi credentials
  strncpy(wifiSSID, config.wifiSSID, sizeof(wifiSSID) - 1);
  strncpy(wifiPassword, config.wifiPassword, sizeof(wifiPassword) - 1);
  wifiConfigured = config.wifiConfigured;
  
  // Joystick calibration
  if (config.joyCalibrated) {
    JoystickCalibration joyCal;
    joyCal.xMin = config.joyXMin;
    joyCal.xCenter = config.joyXCenter;
    joyCal.xMax = config.joyXMax;
    joyCal.yMin = config.joyYMin;
    joyCal.yCenter = config.joyYCenter;
    joyCal.yMax = config.joyYMax;
    joyCal.deadband = config.joyDeadband;
    setJoystickCalibration(joyCal);
    Serial.println(F("Joystick calibration loaded"));
  }
  
  // Compass calibration
  if (config.compassCalibrated) {
    setCompassCalibration(config.compassMinX, config.compassMaxX,
                         config.compassMinY, config.compassMaxY,
                         config.compassMinZ, config.compassMaxZ);
    Serial.println(F("Compass calibration loaded"));
  }
  
  // TLE data
  if (config.tleValid) {
    strncpy(satelliteName, config.satelliteName, sizeof(satelliteName) - 1);
    strncpy(tleLine1, config.tleLine1, sizeof(tleLine1) - 1);
    strncpy(tleLine2, config.tleLine2, sizeof(tleLine2) - 1);
    trackerState.tleValid = true;
    tleUpdatePending = true;
    Serial.println(F("TLE data loaded"));
  }
  
  Serial.println(F("Configuration loaded successfully"));
}

void eraseConfiguration() {
  if (!isStorageAvailable()) {
    Serial.println(F("ERROR: No storage available"));
    return;
  }
  
  if (eraseConfig()) {
    Serial.println(F("Configuration erased"));
  } else {
    Serial.println(F("ERROR: Failed to erase configuration"));
  }
}

void beginCompassCalibration() {
  Serial.println(F("\n=== COMPASS CALIBRATION ==="));
  Serial.println(F("Starting calibration..."));
  Serial.println(F("Rotate device through ALL orientations"));
  Serial.println(F("Recommended: 30+ seconds"));
  Serial.println(F("Type CALSTOP when done"));
  Serial.println();
  
  startBackgroundCalibration();
}

void endCompassCalibration() {
  if (!isBackgroundCalibrationActive()) {
    Serial.println(F("No calibration in progress"));
    return;
  }
  
  stopBackgroundCalibration();
  
  // Save to storage
  if (isStorageAvailable()) {
    Serial.println(F("Save calibration? (Y/N):"));
    unsigned long timeout = millis() + 10000;
    String response = "";
    
    while (millis() < timeout) {
      if (Serial.available()) {
        char c = Serial.read();
        if (c == '\n' || c == '\r') break;
        response += c;
      }
    }
    
    response.trim();
    if (response.equalsIgnoreCase("Y") || response.equalsIgnoreCase("YES")) {
      saveConfiguration();
    }
  }
}

void beginJoystickCalibration() {
  Serial.println(F("\n=== JOYSTICK CALIBRATION ==="));
  Serial.println(F("Starting calibration..."));
  Serial.println(F("1. Move joystick through full range (circles)"));
  Serial.println(F("2. Return to center and hold"));
  Serial.println(F("3. Type CALJOYSTOP when done"));
  Serial.println();
  
  beginJoystickCalibration();
}

void endJoystickCalibration() {
  if (!isJoystickCalibrating()) {
    Serial.println(F("No calibration in progress"));
    return;
  }
  
  stopJoystickCalibration();
  
  // Save to storage
  if (isStorageAvailable()) {
    Serial.println(F("Save calibration? (Y/N):"));
    unsigned long timeout = millis() + 10000;
    String response = "";
    
    while (millis() < timeout) {
      if (Serial.available()) {
        char c = Serial.read();
        if (c == '\n' || c == '\r') break;
        response += c;
      }
    }
    
    response.trim();
    if (response.equalsIgnoreCase("Y") || response.equalsIgnoreCase("YES")) {
      saveConfiguration();
    }
  }
}

void beginHomeAxes() {
  trackerState.tracking = false;
  ::homeAxes(); // Call the motor control function
}

void endTracking() {
  trackerState.tracking = false;
  stopAllMotors();
}

void setManualPosition(float az, float el) {
  trackerState.tracking = false;
  targetPos.azimuth = az;
  targetPos.elevation = el;
  targetPos.valid = true;
}

void beginEmergencyStop() {
  // Emergency stop is handled by motor_control module
  // This is just a wrapper for serial interface
  stopAllMotors();
}

void beginResetEmergencyStop() {
  ::beginResetEmergencyStop(); // Call motor control function
}

void setTLE(const char* name, const char* line1, const char* line2) {
  memset(satelliteName, 0, sizeof(satelliteName));
  strncpy(satelliteName, name, sizeof(satelliteName) - 1);
  satelliteName[sizeof(satelliteName) - 1] = '\0';
  
  memset(tleLine1, 0, sizeof(tleLine1));
  strncpy(tleLine1, line1, sizeof(tleLine1) - 1);
  tleLine1[sizeof(tleLine1) - 1] = '\0';
  
  memset(tleLine2, 0, sizeof(tleLine2));
  strncpy(tleLine2, line2, sizeof(tleLine2) - 1);
  tleLine2[sizeof(tleLine2) - 1] = '\0';
  
  __dmb(); // Memory barrier
  tleUpdatePending = true;
  trackerState.tleValid = true;
}

void printTLE() {
  Serial.println(F("\n=== TLE DATA ==="));
  Serial.println();
  
  if (!trackerState.tleValid) {
    Serial.println(F("No TLE loaded"));
    Serial.println();
    return;
  }
  
  Serial.print(F("Satellite: "));
  Serial.println(satelliteName);
  Serial.println(tleLine1);
  Serial.println(tleLine2);
  Serial.println();
}

void printRawCompassData(int samples) {
  Serial.println(F("\n=== RAW COMPASS DATA ==="));
  Serial.printf("Collecting %d samples...\n", samples);
  Serial.println();
  Serial.println(F("Sample    X       Y       Z     Heading"));
  Serial.println(F("------  ------  ------  ------  -------"));
  
  QMC5883LCompass& compass = getCompass();
  
  for (int i = 0; i < samples; i++) {
    compass.read();
    float heading = readCompassHeading();
    
    Serial.printf("%4d    %6d  %6d  %6d  %7.2f\n",
                  i + 1,
                  compass.getX(),
                  compass.getY(),
                  compass.getZ(),
                  heading);
    
    delay(100);
  }
  
  Serial.println();
}

void printRawJoystickData(int samples) {
  Serial.println(F("\n=== RAW JOYSTICK DATA ==="));
  Serial.printf("Collecting %d samples...\n", samples);
  Serial.println();
  Serial.println(F("Sample    X     Y     X_norm  Y_norm  Button"));
  Serial.println(F("------  ----  ----   ------  ------  ------"));
  
  for (int i = 0; i < samples; i++) {
    JoystickData joy = readJoystick();
    
    Serial.printf("%4d    %4d  %4d   %6.3f  %6.3f   %s\n",
                  i + 1,
                  joy.x,
                  joy.y,
                  joy.xNormalized,
                  joy.yNormalized);
//                  joy.buttonPressed ? "PRESS" : "REL");
    
    delay(100);
  }
  
  Serial.println();
}

void printEncoderCounts() {
  Serial.println(F("\n=== ENCODER COUNTS ==="));
  Serial.println();
  
  Serial.printf("Azimuth Encoder:   %ld counts (%.2f°)\n",
                motorPos.azimuth,
                motorPos.azimuth * DEGREES_PER_PULSE);
  
  Serial.printf("Elevation Encoder: %ld counts (%.2f°)\n",
                motorPos.elevation,
                motorPos.elevation * DEGREES_PER_PULSE);
  
  Serial.println();
  Serial.printf("Degrees per count: %.6f°\n", DEGREES_PER_PULSE);
  Serial.printf("Gear ratio:        %.1f:1\n", GEAR_RATIO);
  Serial.printf("Encoder PPR:       %d\n", ENCODER_PPR);
  Serial.println();
}

void streamGPSData(unsigned long duration) {
  Serial.println(F("\n=== GPS DATA STREAM ==="));
  Serial.printf("Streaming for %lu seconds...\n", duration);
  Serial.println(F("Press any key to stop early"));
  Serial.println();
  
  streamingGPS = true;
  streamStartTime = millis();
  streamDuration = duration * 1000;
  
  // GPS data will be printed by GPS module's dumpGPSData()
  // The stream will continue until duration expires or key pressed
}

<<<<<<< HEAD
=======

>>>>>>> 29451d9c
void handleLedTest() {
  testLEDs();
}

<<<<<<< HEAD
void handleLedMode(int mode) {
  if (mode > 0 && mode < LED_MODE_CUSTOM) {
=======
void handleLedMode(const char* modeString) {
  if (strlen(modeString) > 0 && strlen(modeString) < 3) {
    int mode = atoi(modeString);
>>>>>>> 29451d9c
    setLEDMode((LEDMode)mode);
    Serial.print("LED mode set to: ");
    Serial.println(mode);
  }
}

<<<<<<< HEAD
void handleLedPrintInfo() {
  Serial.print("Current mode: ");
  Serial.println((int)getLEDMode());
  Serial.print("Brightness: ");
  Serial.println(globalBrightness);
  Serial.print("Buffer[0]: 0x");
  Serial.println(ledBuffer[0], HEX);
}

=======
void handleLedInfo() {
  Serial.print("Current mode: ");
  Serial.println((int)getLEDMode());
  Serial.print("Brightness: ");
  Serial.println(getLEDBrightness());
  Serial.print("Buffer[0]: 0x");
  uint32_t bufferZero = getLEDBuffer()[0];
  Serial.println(bufferZero, HEX);
}
>>>>>>> 29451d9c
<|MERGE_RESOLUTION|>--- conflicted
+++ resolved
@@ -492,21 +492,13 @@
     handleLedTest();
   }
   else if (commandMatches(cmd.command, "LEDMODE")) {
-<<<<<<< HEAD
     if (strlen(cmd.args) > 0) {
       int mode = atoi(cmd.args);
       handleLedMode(mode);
     }
-    
-  }
-  else if (commandMatches(cmd.command, "LEDINFO")) {
-    handleLedPrintInfo();
-=======
-    handleLedMode(cmd.args);
   }
   else if (commandMatches(cmd.command, "LEDINFO")) {
     handleLedInfo();
->>>>>>> 29451d9c
   }
   else {
     Serial.print(F("Unknown command: "));
@@ -1262,39 +1254,18 @@
   // The stream will continue until duration expires or key pressed
 }
 
-<<<<<<< HEAD
-=======
-
->>>>>>> 29451d9c
 void handleLedTest() {
   testLEDs();
 }
 
-<<<<<<< HEAD
 void handleLedMode(int mode) {
   if (mode > 0 && mode < LED_MODE_CUSTOM) {
-=======
-void handleLedMode(const char* modeString) {
-  if (strlen(modeString) > 0 && strlen(modeString) < 3) {
-    int mode = atoi(modeString);
->>>>>>> 29451d9c
     setLEDMode((LEDMode)mode);
     Serial.print("LED mode set to: ");
     Serial.println(mode);
   }
 }
 
-<<<<<<< HEAD
-void handleLedPrintInfo() {
-  Serial.print("Current mode: ");
-  Serial.println((int)getLEDMode());
-  Serial.print("Brightness: ");
-  Serial.println(globalBrightness);
-  Serial.print("Buffer[0]: 0x");
-  Serial.println(ledBuffer[0], HEX);
-}
-
-=======
 void handleLedInfo() {
   Serial.print("Current mode: ");
   Serial.println((int)getLEDMode());
@@ -1303,5 +1274,4 @@
   Serial.print("Buffer[0]: 0x");
   uint32_t bufferZero = getLEDBuffer()[0];
   Serial.println(bufferZero, HEX);
-}
->>>>>>> 29451d9c
+}