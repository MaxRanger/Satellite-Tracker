--- conflicted
+++ resolved
@@ -6,12 +6,9 @@
 #include "hardware/clocks.h"
 
 // LED configuration
+
 #define NUM_LEDS 24
-<<<<<<< HEAD
-#define LED_BRIGHTNESS_DEFAULT 128  // 0-255, 50% brightness
-=======
 #define LED_BRIGHTNESS_DEFAULT 32  // 0-255, 50% brightness
->>>>>>> 29451d9c
 
 // PIO configuration
 static PIO led_pio = pio1;  // Use PIO1 (PIO0 used by encoders)
@@ -197,7 +194,7 @@
   // pushToLEDs();
   // delay(100);
 
-  ledBuffer[0] = applyBrightness(255, 0, 0);
+  ledBuffer[0] = applyBrightness(128, 0, 0);
   Serial.println("Test: Setting first LED to red");
   pushToLEDs();
   delay(1000);
